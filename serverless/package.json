{
  "version": "0.1.0",
  "scripts": {
    "deploy": "sls deploy"
  },
  "dependencies": {
<<<<<<< HEAD
    "aws4": "^1.6.0",
    "chromeless": "^0.2.4",
    "cuid": "^1.3.8",
    "debug": "^2.6.8",
    "mqtt": "^2.9.2"
=======
    "ably": "^1.0.5",
    "chromeless": "^0.2.6",
    "debug": "^2.6.8"
>>>>>>> 318b053e
  },
  "devDependencies": {
    "serverless": "^1.18.0",
    "serverless-offline": "^3.15.1",
    "serverless-plugin-chrome": "^1.0.0-9",
    "serverless-plugin-typescript": "^0.5.0"
  }
}<|MERGE_RESOLUTION|>--- conflicted
+++ resolved
@@ -4,17 +4,11 @@
     "deploy": "sls deploy"
   },
   "dependencies": {
-<<<<<<< HEAD
     "aws4": "^1.6.0",
-    "chromeless": "^0.2.4",
+    "chromeless": "^0.2.6",
     "cuid": "^1.3.8",
     "debug": "^2.6.8",
     "mqtt": "^2.9.2"
-=======
-    "ably": "^1.0.5",
-    "chromeless": "^0.2.6",
-    "debug": "^2.6.8"
->>>>>>> 318b053e
   },
   "devDependencies": {
     "serverless": "^1.18.0",
