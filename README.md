# Chromeless [![npm version](https://badge.fury.io/js/chromeless.svg)](https://badge.fury.io/js/chromeless)

Chrome automation made simple. Runs locally or headless on AWS Lambda. (**[See Demo](https://chromeless.netlify.com/)**)

## Chromeless can be used to...

* Run 1000s of **browser integration tests in parallel** ⚡️
* Crawl the web & automate screenshots
* Write bots that require a real browser
* *Do pretty much everything you've used __PhantomJS, NightmareJS or Selenium__ for before*

### Examples

<<<<<<< HEAD
* [JSON of Google Results](examples/google.js): Google for `chromeless` and get a list of JSON results
* [Screenshot of Google Results](examples/google.js): Google for `chromeless` and take a screenshot of the results
=======
* [JSON of Google Results](/examples/extract-google-results.js): Google for `chromeless` and get a list of JSON results
* [Screenshot of Google Results](/examples/google-screenshot.js): Google for `chromeless` and take a screenshot of the results
>>>>>>> f902f14a
* [prep](https://github.com/graphcool/prep): Compile-time prerendering for SPA/PWA (like React, Vue...) instead of server-side rendering (SSR)
* *See the full [examples list](/examples) for more*

## ▶️ Try it out

You can try out Chromeless and explore the API in the browser-based **[demo playground](https://chromeless.netlify.com/)**.

[![](http://i.imgur.com/i1gtCzy.png)](https://chromeless.netlify.com/)

## Contents
1. [How it works](#how-it-works)
1. [Installation](#installation)
1. [Usage](#usage)
1. [API Documentation](#api-documentation)
1. [FAQ](#faq)
1. [Contributors](#contributors)
1. [Credits](#credits)
1. [Help & Community](#help-and-community)

## How it works

With Chromeless you can control Chrome (open website, click elements, fill out forms...) using an [elegant API](#api). This is useful for integration tests or any other scenario where you'd need to script a real browser.

### There are 2 ways to use Chromeless

1. Running Chrome on your local computer
2. Running Chrome on AWS Lambda and controlling it remotely

![](http://imgur.com/2bgTyAi.png)

### 1. Local Setup

For local development purposes where a fast feedback loop is necessary, the easiest way to use Chromeless is by controlling your local Chrome browser. Just follow the [usage guide](#usage) to get started.

### 2. Remote Proxy Setup

You can also run Chrome in [headless-mode](https://developers.google.com/web/updates/2017/04/headless-chrome) on AWS Lambda. This way you can speed up your tests by running them in parallel. (In [Graphcool](https://www.graph.cool/)'s case this decreased test durations from ~20min to a few seconds.)

Chromeless comes out of the box with a remote proxy built-in - the usage stays completely the same. This way you can write and run your tests locally and have them be executed remotely on AWS Lambda. The proxy connects to Lambda through a Websocket connection to forward commands and return the evaluation results.

## Installation
```sh
npm install chromeless
```

### Proxy Setup

The project contains a [Serverless](https://serverless.com/) service for running and driving Chrome remotely on AWS Lambda.

1. Deploy The Proxy service to AWS Lambda. More details [here](serverless#setup)
2. Follow the usage instructions [here](serverless#using-the-proxy).


## Usage

Using Chromeless is similar to other browser automation tools. For example:

```js
const { Chromeless } = require('chromeless')

async function run() {
  const chromeless = new Chromeless()

  const screenshot = await chromeless
    .goto('https://www.google.com')
    .type('chromeless', 'input[name="q"]')
    .press(13)
    .wait('#resultStats')
    .screenshot()

  console.log(screenshot) // prints local file path or S3 url

  await chromeless.end()
}

run().catch(console.error.bind(console))
```

### Local Chrome Usage

To run Chromeless locally, you need a recent version of Chrome or Chrome Canary installed and running.

For example, on MacOS:

```sh
alias canary="/Applications/Google\ Chrome\ Canary.app/Contents/MacOS/Google\ Chrome\ Canary"
canary --remote-debugging-port=9222
```

Or run Chrome Canary headless-ly:

```sh
canary --remote-debugging-port=9222 --disable-gpu --headless
```

### Proxy Usage

Follow the setup instructions [here](serverless#installation).

Then using Chromeless with the Proxy service is the same as running it locally with the exception of the `remote` option.
Alternatively you can configure the Proxy service's endpoint with environment variables. [Here's how](serverless#using-the-proxy).
```js
const chromeless = new Chromeless({
  remote: {
    endpointUrl: 'https://XXXXXXXXXX.execute-api.eu-west-1.amazonaws.com/dev'
    apiKey: 'your-api-key-here'
  },
})
```

## API Documentation

**Chromeless methods**
- [`end()`](#api-end)

**Chrome methods**
- [`goto(url: string)`](docs/api.md#api-goto)
- [`click(selector: string)`](docs/api.md#api-click)
- [`wait(timeout: number)`](docs/api.md#api-wait-timeout)
- [`wait(selector: string)`](docs/api.md#api-wait-selector)
- [`wait(fn: (...args: any[]) => boolean, ...args: any[])`](docs/api.md#api-wait-fn)
- [`focus(selector: string)`](docs/api.md#api-focus)
- [`press(keyCode: number, count?: number, modifiers?: any)`](docs/api.md#api-press)
- [`type(input: string, selector?: string)`](docs/api.md#api-type)
- [`back()`](docs/api.md#api-back) - Not implemented yet
- [`forward()`](docs/api.md#api-forward) - Not implemented yet
- [`refresh()`](docs/api.md#api-refresh) - Not implemented yet
- [`mousedown()`](docs/api.md#api-mousedown) - Not implemented yet
- [`mouseup()`](docs/api.md#api-mouseup) - Not implemented yet
- [`scrollTo(x: number, y: number)`](docs/api.md#api-scrollto)
- [`viewport(width: number, height: number)`](docs/api.md#api-viewport)
- [`evaluate<U extends any>(fn: (...args: any[]) => void, ...args: any[])`](docs/api.md#api-evaluate)
- [`inputValue(selector: string)`](docs/api.md#api-inputvalue)
- [`exists(selector: string)`](docs/api.md#api-exists)
- [`screenshot()`](docs/api.md#api-screenshot)
- [`pdf()`](docs/api.md#api-pdf) - Not implemented yet
- [`cookiesGet()`](docs/api.md#api-cookiesget)
- [`cookiesGet(name: string)`](docs/api.md#api-cookiesget-name)
- [`cookiesGet(query: CookieQuery)`](docs/api.md#api-cookiesget-query) - Not implemented yet
- [`cookiesGetAll()`](docs/api.md#api-cookiesgetall)
- [`cookiesSet(name: string, value: string)`](docs/api.md#api-cookiesset)
- [`cookiesSet(cookie: Cookie)`](docs/api.md#api-cookiesset-one)
- [`cookiesSet(cookies: Cookie[])`](docs/api.md#api-cookiesset-many)
- [`cookiesClear(name: string)`](docs/api.md#api-cookiesclear)
- [`cookiesClearAll()`](docs/api.md#api-cookiesclearall)

## FAQ

### How is this different from [NightmareJS](https://github.com/segmentio/nightmare), PhantomJS or Selenium?

The `Chromeless` API is very similar to NightmareJS as their API is pretty awesome. The big difference is that `Chromeless` is based on Chrome in [headless-mode](https://developers.google.com/web/updates/2017/04/headless-chrome), and runs in a serverless function in AWS Lambda. The advantage of this is that you can run hundreds of browsers in parallel, without having to think about parallelisation. Running integration Tests for example is much faster.

### I'm new to AWS Lambda, is this still for me?

You still can use this locally without Lambda, so yes. Besides that, here is a [simple guide](https://github.com/graphcool/chromeless/tree/master/serverless) on how to set the lambda function up for `Chromeless`.

### How much does it cost to run Chromeless in production?

> The compute price is $0.00001667 per GB-s and the free tier provides 400,000 GB-s. The request price is $0.20 per 1 million requests and the free tier provides 1M requests per month.

This means you can easily execute > 100.000 tests for free in the free tier.

### Are there any limitations?

If you're running Chromeless on AWS Lambda, the execution cannot take longer than 5 minutes which is the current limit of Lambda. Besides that, every feature that's supported in Chrome is also working with Chromeless. The maximal number of concurrent function executions is 1000. [AWS API Limits](http://docs.aws.amazon.com/lambda/latest/dg/limits.html)

## Contributors

A big thank you to all contributors and supporters of this repository 💚

<a href="https://github.com/adieuadieu/" target="_blank">
  <img src="https://github.com/adieuadieu.png?size=64" width="64" height="64" alt="adieuadieu">
</a>
<a href="https://github.com/schickling/" target="_blank">
  <img src="https://github.com/schickling.png?size=64" width="64" height="64" alt="schickling">
</a>
<a href="https://github.com/timsuchanek/" target="_blank">
  <img src="https://github.com/timsuchanek.png?size=64" width="64" height="64" alt="timsuchanek">
</a>
<a href="https://github.com/matthewmueller/" target="_blank">
  <img src="https://github.com/matthewmueller.png?size=64" width="64" height="64" alt="matthewmueller">
</a>


## Credits

* [chrome-remote-interface](https://github.com/cyrus-and/chrome-remote-interface): Chromeless uses this package as an interface to Chrome
* [serverless-chrome](https://github.com/adieuadieu/serverless-chrome): Compiled Chrome binary that runs on AWS Lambda (Azure and GCP soon, too.)
* [NightmareJS](https://github.com/segmentio/nightmare): We draw a lot of inspiration for the API from this great tool


<a name="help-and-community" />

## Help & Community [![Slack Status](https://slack.graph.cool/badge.svg)](https://slack.graph.cool)

Join our [Slack community](http://slack.graph.cool/) if you run into issues or have questions. We love talking to you!

![](http://i.imgur.com/5RHR6Ku.png)<|MERGE_RESOLUTION|>--- conflicted
+++ resolved
@@ -11,13 +11,8 @@
 
 ### Examples
 
-<<<<<<< HEAD
-* [JSON of Google Results](examples/google.js): Google for `chromeless` and get a list of JSON results
-* [Screenshot of Google Results](examples/google.js): Google for `chromeless` and take a screenshot of the results
-=======
-* [JSON of Google Results](/examples/extract-google-results.js): Google for `chromeless` and get a list of JSON results
-* [Screenshot of Google Results](/examples/google-screenshot.js): Google for `chromeless` and take a screenshot of the results
->>>>>>> f902f14a
+* [JSON of Google Results](examples/extract-google-results.js): Google for `chromeless` and get a list of JSON results
+* [Screenshot of Google Results](examples/google-screenshot.js): Google for `chromeless` and take a screenshot of the results
 * [prep](https://github.com/graphcool/prep): Compile-time prerendering for SPA/PWA (like React, Vue...) instead of server-side rendering (SSR)
 * *See the full [examples list](/examples) for more*
 
